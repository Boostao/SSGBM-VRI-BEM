#' Calculate WHR ratings based on RRM
#' @details Calculates WHR ratings based on an RRM Excel file
#' that contains RSI, AVE and RRT worksheets in their expected
#' formats. Worksheet names must contain prefix RSI_, AVE_ or RRT_.
#' The RRT_ worksheet will be modified with added columns containing
#' the calculated ratings.
#' @param template A character. Path to an RRM Excel file.
<<<<<<< HEAD
#' @param rsi_source A data.table.
#' @return A data.table matching RRT sheet with two additional columns for each
#' formula. Attribute `missing_lines` contains a list of missing lines for each
#' component sheet.
rrm_calc_ratings <- function(template, rsi_source) {

  data.table::setnames(
    rsi_source,
    c(tools::toTitleCase(tolower(names(rsi_source)))[-ncol(rsi_source)], tail(names(rsi_source), 1))
  )
=======
#' @return A data.table matching RRT sheet with two additional columns for each
#' formula. Attribute `missing_lines` contains a list of missing lines for each
#' component sheet.
rrm_calc_ratings <- function(template) {
>>>>>>> 588b9e1f

  logger::log_info("Initializing...")
  # Time already in log
  # logger::log_info("Start Time: ", format(Sys.time()))

  dt_calc_script_start <- Sys.time()

  # ---------------------------------------------------------------------------------------------------------
  # Check that input feature class exists and contains the required worksheets
  # ---------------------------------------------------------------------------------------------------------

  # Already checked by readxl functions via `readxl:::check_file`, redundant
  if (!file.exists(template)) {
    logger::log_error("File %s does not exist." |> sprintf(template))
    return()
  }

  logger::log_info("Loading file.")
  sheet_names <- readxl::excel_sheets(path = template)

  if (!any(rrt_idx <- grepl("^RRT_", sheet_names))) {
    logger::log_error("File does not contain an RRT sheet.")
    return()
  }

  if (!any(grepl("^RSI_", sheet_names)) && !any(grepl("^AVE_", sheet_names))) {
    logger::log_error("File does not contain any RSI or AVE sheets.")
    return()
  }

  # ---------------------------------------------------------------------------------------------------------
  # Read the RRT worksheet to determine if is has the necessary info: A "Hectares" header and a valid formula
  # header.
  # ---------------------------------------------------------------------------------------------------------

  if (sum(rrt_idx) > 1L) {
    logger::log_error("Multiple RRT sheets found. Expected only one.")
    return()
  }

  logger::log_info(
    "Checking headers in RRT worksheet %s." |>
      sprintf(sheet_names[rrt_idx])
  )
  rrt_sheet <- readxl::read_excel(
    path = template,
    sheet = which(rrt_idx),
    n_max = 1
  )
  rrt_col <- names(rrt_sheet)

  # Read the headers in row 1, look for one header named "Hectares"
  if (!"Hectares" %in% rrt_col) {
    logger::log_error(
      "No 'Hectares' column found in worksheet %s." |>
        sprintf(sheet_names[rrt_idx])
    )
    return()
  } else {
    logger::log_info(
      "'Hectares' found in column %s." |>
        sprintf(
          which(rrt_idx) |> cellranger::num_to_letter()
        )
    )
  }

  # All non-null headers to the right of Hectares are potential formula columns
  # Header is considered a formula if it contains a * (multiplication symbol).
  # Strings on either side of each * should be names of RSI or AVE worksheets.
  # Keep a list of "ignore" columns that have a non-null header that isn't a valid formula. We'll leave these
  # columns alone.

  formula_columns <- rrt_col[-seq_len(which(rrt_col == "Hectares"))]
  all_data_column_headers = setdiff(rrt_col, formula_columns)
  formulas <- grep("[^*]+\\*[^*]+", formula_columns, value = TRUE) |>
    setNames(nm = _)
  ignore_columns <- grep("[^*]+\\*[^*]+", formula_columns, value = TRUE, invert = TRUE)
  rsi_ave_sheets <- grep("^AVE_|^RSI_", sheet_names, value = TRUE)

  if (!length(formulas)) {
    logger::log_error(
      "No formula columns after 'Hectares' column in sheet %s." |>
        sprintf(sheet_names[rrt_idx])
    )
    return()
  }

  if (length(ignore_columns)) {
    logger::log_info(
      "Invalid %s sheet header formula. Ignoring column(s): [%s]." |>
        sprintf(
          sheet_names[rrt_idx],
          ignore_columns |>
            match(rrt_col) |>
            cellranger::num_to_letter() |>
            paste0(collapse = ", ")
        )
    )
  }

  formulas_components <- strsplit(formulas, ":", fixed = TRUE) |>
    lapply(tail, n = 1) |>
    lapply(strsplit, "*", fixed = TRUE) |>
    lapply(unlist)

  for (i in seq_along(formulas_components)) {
    components <- formulas_components[[i]]
    formula_ref <- names(formulas_components)[i]
    column_ref <- formula_ref |>
      match(rrt_col) |>
      cellranger::num_to_letter()
    if (any(missing_component <- !components %in% rsi_ave_sheets)) {
      logger::log_error(
        "Formula in column %s contains component(s) '%s' without a matching RSI or AVE sheet name." |>
          sprintf(column_ref, components[missing_component] |> paste0(collapse = ", "))
      )
      return()
    } else {
      logger::log_info(
        "Found valid formula in column %s: %s" |>
          sprintf(column_ref, formula_ref)
      )
    }
  }

  # ---------------------------------------------------------------------------------------------------------
  # Read each RSI and AVE table to determine which ones are IAV-assigning and which are not.
  # Basically, if a table has IAV fields to the right of the non-IAV fields, then it is IAV-assigning.
  # If a table has an IAV field in column A, or no IAV fields at all, then it is not IAV-assigning.
  # ---------------------------------------------------------------------------------------------------------

  rsi_ave_sheets_with_assigned_iav <- all_assigned_iav_headers <- character()
  data <- all_data_iav_headers <- list()
  for (sht in rsi_ave_sheets) {

    logger::log_info("Reading sheet name %s." |> sprintf(sht))

    first_row <- readxl::read_excel(
      path = template,
      sheet = sht,
      n_max = 1
    )

    rsi_ave_col <- substr(sht, 1,3)

    if (!rsi_ave_col %in% names(first_row)) {
      logger::log_error(
        "No %s column found in sheet %s." |>
          sprintf(rsi_ave_col, sht)
      )
      return()
    }

    empty_pos <- which(names(first_row) %in% "")
    if (length(empty_pos) && any(empty_pos < match(rsi_ave_col, names(first_row)))) {
      logger::log_error(
        "Sheet %s contains blank header(s) before the %s column." |>
          sprintf(sht, rsi_ave_col)
      )
      return()
    }

    rsi_ave_pos <- which(names(first_row) %in% rsi_ave_col)
    iav_pos <- grepl("^IAV", names(first_row), ignore.case = TRUE) |> which()
    data_pos <- setdiff(seq_len(rsi_ave_pos - 1L), c(empty_pos, iav_pos))

    if (any(missing_data_columns <- !names(first_row)[data_pos] %in% all_data_column_headers)) {
      logger::log_error(
        "Sheet %s, column header(s) do(es) not exist in RRT table : [%s]." |>
          sprintf(
            sht,
            paste0(
              names(first_row)[data_pos][missing_data_columns],
              collapse = ", "
            )
          )
      )
      return()
    }

    first_col <- readxl::read_excel(
      path = template,
      sheet = sht,
      range = readxl::cell_cols("A")
    )

    last_nonblank_row <- which(first_col[[1]] %in% "#") |> head(1)
    if (sht %in% "RSI_BGC_BEU") last_nonblank_row <- 1L

    if (!length(last_nonblank_row)) {
      logger::log_error(
        "Sheet %s contains no # at the end of the data in column A." |>
          sprintf(sht)
      )
      return()
    }

    logger::log_info(
      "Data found in row(s) 1 to %s, column(s): [%s]." |>
        sprintf(
          last_nonblank_row,
          paste0(names(first_row)[data_pos], collapse = ", ")
        )
    )

    # IAV values are "assigned" if the IAV columns come after the data columns.
    # IAV values are "referenced" if the IAV columns come before the data columns, and then they can be
    # treated like regular data columns.
    if (length(iav_pos) && !(1 %in% iav_pos)) {
      rsi_ave_sheets_with_assigned_iav <- c(rsi_ave_sheets_with_assigned_iav, sht)
      all_assigned_iav_headers <- c(all_assigned_iav_headers, names(first_row)[iav_pos])
      data[["iav"]][[sht]][["key"]] <- names(first_row)[data_pos]
      data[["iav"]][[sht]][["range"]] <- readxl::cell_limits(
        ul = c(1L,1L),
        lr = c(last_nonblank_row, rsi_ave_pos - 1L)
      )
    }

    # Store data range for further use in the next code blocks
    data[["rsi_ave"]][[sht]][["key"]] <- names(first_row)[seq_len(rsi_ave_pos - 1L)]
    data[["rsi_ave"]][[sht]][["range"]] <- readxl::cell_limits(
      ul = c(1L,1L),
      lr = c(last_nonblank_row, rsi_ave_pos)
    )

  }

  logger::log_info(
    "Found the following RSI/AVE worksheets with IAV values assigned : [%s]." |>
      sprintf(paste0(rsi_ave_sheets_with_assigned_iav, collapse = ", "))
  )

  logger::log_info(
    "Found the following RSI/AVE worksheets: [%s]" |>
      sprintf(paste0(rsi_ave_sheets, collapse = ", "))
  )

  # ---------------------------------------------------------------------------------------------------------
  # Read each of the IAV-assigning RSI and AVE tables into data.table for looking up IAV field values.
  # ---------------------------------------------------------------------------------------------------------

  # Data.table keys will be the stringified lists of non-IAV values found in each row.
  # e.g. Bgc_zone  Bgc_subzon  Bgc_vrt  Bgc_phase  Sitemc_s  Iav_strct_s  Iav_Slope_mod  Iav_Snow  Iav_Solar  RSI
  #      CDF       mm                              AS                                    1         1          0.50
  # Key would be the string "['CDF', 'mm', '', '', 'AS']"
  # rsi_ave_iav_list_dict["['CDF', 'mm', '', '', 'AS']"] = {"Iav_strct_s": "", "Iav_Slope_mod": "",
  #                                                         "Iav_Snow": "1", "Iav_Solar": "1"}

  for (sht in names(data[["iav"]])) {

    use_init <- sht %in% "RSI_BGC_BEU"

    logger::log_info(
      "Reading sheet named %s to assign IAV values to ecosystem units" |>
        sprintf(sht)
    )

    k <- data[["iav"]][[sht]][["key"]]
    r <- data[["iav"]][[sht]][["range"]]
<<<<<<< HEAD
    
=======
>>>>>>> 588b9e1f
    data[["iav"]][[sht]] <- readxl::read_excel(path = template, sheet = sht, range = r) |>
      data.table::setDT(key = k)

    if (use_init) {
      data[["iav"]][[sht]] <- data.table::rbindlist(
        list(data[["iav"]][[sht]], rsi_source[,intersect(names(rsi_source), names(data[["iav"]][[sht]])), with = FALSE]),
        use.names = TRUE,
        fill = TRUE
      ) |>
        data.table::setDT(key = k)
    }

    dup_rows <- duplicated(data[["iav"]][[sht]][, k, with = FALSE])

    if (any(dup_rows)) {
      logger::log_error(
        "Duplicated rows found in sheet %s: [%s]." |>
          sprintf(sht, paste0(which(dup_rows) + 1L, collapse = ", "))
      )
      return()
    }

  }

  # ---------------------------------------------------------------------------------------------------------
  # Read each of the RSI and AVE tables into data.table for looking up RSI or AVE values.
  # ---------------------------------------------------------------------------------------------------------

  # Data.table keys will be the stringified lists of all values found in each row.
  # e.g. Bgc_zone  Bgc_subzon  Bgc_vrt  Bgc_phase  Sitemc_s  Iav_strct_s  Iav_Slope_mod  Iav_Snow  Iav_Solar  RSI
  #      CDF       mm                              AS                                    1         1          0.50
  # Key would be the string "['CDF', 'mm', '', '', 'AS', '', '', '1', '1']"
  # rsi_ave_list_dict["['CDF', 'mm', '', '', 'AS', '', '', '1', '1']"] = 0.50

  for (sht in rsi_ave_sheets) {

    use_init <- sht %in% "RSI_BGC_BEU"

    logger::log_info(
      "Reading worksheet name %s to assign RSI/AVE values to ecosystem units" |>
        sprintf(sht)
    )

    k <- data[["rsi_ave"]][[sht]][["key"]]
    r <- data[["rsi_ave"]][[sht]][["range"]]
    data[["rsi_ave"]][[sht]] <- readxl::read_excel(path = template, sheet = sht, range = r) |>
      data.table::setDT(key = k)

    if (use_init) {
      data[["rsi_ave"]][[sht]] <- data.table::rbindlist(
        list(data[["rsi_ave"]][[sht]], rsi_source[,intersect(names(rsi_source), names(data[["rsi_ave"]][[sht]])), with = FALSE]),
        use.names = TRUE,
        fill = TRUE
      ) |>
        data.table::setDT(key = k)
    }

    iav_columns <- grep(pattern = "^IAV", x = k, ignore.case = TRUE, value = TRUE)
    if (any(missing_iav <- which(!iav_columns %in% all_assigned_iav_headers))) {
      logger::log_error(
        "In sheet %s, IAV field(s) named %s not found in any RSI/AVE sheets where IAV values assigned." |>
          sprintf(sht, paste0(iav_columns[missing_iav], collapse = ", "))
      )
      return()
    }

    dup_rows <- duplicated(data[["rsi_ave"]][[sht]][, k, with = FALSE])

    if (any(dup_rows)) {
      logger::log_error(
        "Duplicated rows found in sheet %s: [%s]." |>
          sprintf(sht, paste0(which(dup_rows) + 1L, collapse = ", "))
      )
      return()
    }

    # RSI/AVE values should always be numeric values, or blank, so we'll test them.
    val_pos <- length(data[["rsi_ave"]][[sht]])
    if (!is.numeric(val <- data[["rsi_ave"]][[sht]][[val_pos]])) {
      invalid <- !val %in% c("", NA) & as.numeric(val) %in% NA
      if (any(invalid)) {
        logger::log_error(
          "Values in RSI or AVE columns must be numeric or blank. Invalid value types found in sheet %s, rows : []." |>
            sprintf(
              sht,
              paste0(
                cellranger::num_to_letter(val_pos),
                which(invalid) + 1L,
                collapse = ", "
              )
            )
        )
        return()
      }
      # But if the RSI/AVE value is blank, assign a NA which will act as a flag later to not calculate.
      data.table::set(data[["rsi_ave"]][[sht]], j = val_pos, value = as.numeric(data[["rsi_ave"]][[sht]][[val_pos]]))
    }

    # Rename RSI/AVE to sheet name
    data.table::setnames(data[["rsi_ave"]][[sht]], names(data[["rsi_ave"]][[sht]])[val_pos], sht)

  }

  # ---------------------------------------------------------------------------------------------------------
  # Save a backup of the Excel file
  # ---------------------------------------------------------------------------------------------------------

<<<<<<< HEAD
  # bak_xlsx <- "%s_BACKUP_%s.xlsx" |>
  #   sprintf(
  #     tools::file_path_sans_ext(template),
  #     format(Sys.time(), "%Y%m%d_%H%M%S")
  #   )
  # logger::log_info("Creating backup Excel file %s." |> sprintf(bak_xlsx))
  # file.copy(from = template, to = bak_xlsx)
=======
  bak_xlsx <- "%s_BACKUP_%s.xlsx" |>
    sprintf(
      tools::file_path_sans_ext(template),
      format(Sys.time(), "%Y%m%d_%H%M%S")
    )
  logger::log_info("Creating backup Excel file %s." |> sprintf(bak_xlsx))
  file.copy(from = template, to = bak_xlsx)
>>>>>>> 588b9e1f

  # ---------------------------------------------------------------------------------------------------------
  # Read the RRT table(s) and calculate formula results and ratings for each row.
  # ---------------------------------------------------------------------------------------------------------

  logger::log_info("Reading RRT sheet name %s." |> sprintf(sheet_names[rrt_idx]))

  rrt_sheet <- readxl::read_excel(
    path = template,
    sheet = which(rrt_idx),
  ) |> data.table::setDT()

  rrt_sheet <- data.table::rbindlist(
    list(rrt_sheet, rsi_source[,intersect(names(rsi_source), names(rrt_sheet)), with = FALSE]),
    use.names = TRUE,
    fill = TRUE
  )

  # Now read each RRT table and assign all of those IAV values from the IAV-assigning RSI/AVE table to each
  # RRT row.

  missing_lines <- list()
  for (sht in names(data[["iav"]])) {
    iav <- data[["iav"]][[sht]]
    # Making sure keys have the same type
    k <- data.table::key(iav)
    for (col in k) {
      if (!inherits(rrt_sheet[[col]], class(iav[[col]]))) {
        data.table::set(rrt_sheet, j = col, value = as(rrt_sheet[[col]], class(iav[[col]])))
      }
    }
    rrt_sheet <- iav[rrt_sheet, on = k]
    miss <- rrt_sheet[!iav, on = k]
    if (nrow(miss)) {
      missing_lines[["iav"]][[sht]] <- miss
    }
  }

  # Now for each RSI or AVE table, look up the RSI/AVE values.

  for (sht in names(data[["rsi_ave"]])) {
    rsi_ave <- data[["rsi_ave"]][[sht]]
    # Making sure keys have the same type
    k <- data.table::key(rsi_ave)
    for (col in k) {
      if (!inherits(rrt_sheet[[col]], class(rsi_ave[[col]]))) {
        data.table::set(rrt_sheet, j = col, value = as(rrt_sheet[[col]], class(rsi_ave[[col]])))
      }
    }
    rrt_sheet <- rsi_ave[rrt_sheet, on = k]
    miss <- rrt_sheet[!rsi_ave, on = k]
    if (nrow(miss)) {
      missing_lines[["rsi_ave"]][[sht]] <- miss
    }
  }

  rating <- function(x) {
    b <- c(-Inf,0,5,25,50,75,Inf) * 100000000
    7L - cut(x * 10000000000, breaks = b) |> as.integer()
  }

  for (fml in formulas) {
    rrt_sheet[, paste(
      c("RESULT", "RATING"),
      "FROM COLUMN",
      match(fml, rrt_col) |>
        cellranger::num_to_letter(),
      format(Sys.time(),"(%Y-%m-%d %H:%M:%S)")
    ) := {
      x <- eval(parse(text = fml))
      r <- rating(x)
      logger::log_info(
        "Processed %s rows. Found %s calculable ratings." |>
          sprintf(length(r), sum(!is.na(r)))
      )
      list(x,r)
    }]
  }

  # # Save back to xlsx file (writing back is a more CPU expensive operation in R)
  # wb <- openxlsx::loadWorkbook(template)
  #
  # openxlsx::writeData(
  #   wb = wb,
  #   sheet = which(rrt_idx),
  #   startCol = length(rrt_col) + 1L,
  #   keepNA = TRUE,
  #   na.string = "",
  #   x = rrt_sheet[,(length(rrt_sheet)-length(formulas)*2+1):length(rrt_sheet), with = FALSE]
  # )
  #
  # openxlsx::saveWorkbook(wb, template, overwrite = TRUE)

  # ---------------------------------------------------------------------------------------------------------
  # Add new rows to the RSI/AVE tables for missing combinations from the RRT table, if needed.
  # ---------------------------------------------------------------------------------------------------------

  # If there were any RRT rows with no matching rows in an IAV-assigning RSI/AVE worksheet, we will add new rows
  # to that RSI/AVE worksheet and then finish updating the spreadsheet.
  # Then the user must go into Excel and add new IAV values to these new rows in the IAV-assigning RSI/AVE worksheet.
  # The IAV-assigning RSI/AVE worksheets must be completed before we can add new rows to any IAV-referencing RSI/AVE
  # worksheets. Otherwise we would end up adding unnecessary new rows to the IAV-referencing worksheets with empty
  # strings in the IAV fields.

  # Use missing_lines, no R lib to insert rows in excel files at the moment

  dt_calc_script_elapsed <- Sys.time() - dt_calc_script_start
  logger::log_info("Script complete after %s" |> sprintf(format(dt_calc_script_elapsed)))

  structure(
    rrt_sheet,
    missing_lines = if (length(missing_lines)) {missing_lines},
    class = c("rrm_calc_ratings", class(rrt_sheet))
  )

}

#' Extract missing lines from the result of `rrm_calc_ratings`.
#' @param x Result of `rrm_calc_ratings`.
#' @return A list of missing lines by sheet or `NULL` if none.
#' @rdname rrm_calc_ratings
rrm_missing_lines <- function(x) {
  if (inherits(x, "rrm_calc_ratings")) {
    attr(x, "missing_lines")
  }
}<|MERGE_RESOLUTION|>--- conflicted
+++ resolved
@@ -5,7 +5,6 @@
 #' The RRT_ worksheet will be modified with added columns containing
 #' the calculated ratings.
 #' @param template A character. Path to an RRM Excel file.
-<<<<<<< HEAD
 #' @param rsi_source A data.table.
 #' @return A data.table matching RRT sheet with two additional columns for each
 #' formula. Attribute `missing_lines` contains a list of missing lines for each
@@ -16,12 +15,6 @@
     rsi_source,
     c(tools::toTitleCase(tolower(names(rsi_source)))[-ncol(rsi_source)], tail(names(rsi_source), 1))
   )
-=======
-#' @return A data.table matching RRT sheet with two additional columns for each
-#' formula. Attribute `missing_lines` contains a list of missing lines for each
-#' component sheet.
-rrm_calc_ratings <- function(template) {
->>>>>>> 588b9e1f
 
   logger::log_info("Initializing...")
   # Time already in log
@@ -282,10 +275,7 @@
 
     k <- data[["iav"]][[sht]][["key"]]
     r <- data[["iav"]][[sht]][["range"]]
-<<<<<<< HEAD
-    
-=======
->>>>>>> 588b9e1f
+
     data[["iav"]][[sht]] <- readxl::read_excel(path = template, sheet = sht, range = r) |>
       data.table::setDT(key = k)
 
@@ -393,7 +383,6 @@
   # Save a backup of the Excel file
   # ---------------------------------------------------------------------------------------------------------
 
-<<<<<<< HEAD
   # bak_xlsx <- "%s_BACKUP_%s.xlsx" |>
   #   sprintf(
   #     tools::file_path_sans_ext(template),
@@ -401,15 +390,6 @@
   #   )
   # logger::log_info("Creating backup Excel file %s." |> sprintf(bak_xlsx))
   # file.copy(from = template, to = bak_xlsx)
-=======
-  bak_xlsx <- "%s_BACKUP_%s.xlsx" |>
-    sprintf(
-      tools::file_path_sans_ext(template),
-      format(Sys.time(), "%Y%m%d_%H%M%S")
-    )
-  logger::log_info("Creating backup Excel file %s." |> sprintf(bak_xlsx))
-  file.copy(from = template, to = bak_xlsx)
->>>>>>> 588b9e1f
 
   # ---------------------------------------------------------------------------------------------------------
   # Read the RRT table(s) and calculate formula results and ratings for each row.
