--- conflicted
+++ resolved
@@ -36,11 +36,7 @@
 
   vri_lakes_diff <- dplyr::filter(vri_bem,!BEUMC_S1 %in% c("LS","LL","OW")) |>
     sf::st_difference(sf::st_union(sf::st_geometry(lakes_presence))) |>
-<<<<<<< HEAD
-    st_collection_extract() |>
-=======
     {\(x) {dplyr::filter(x, st_geometry_type(x) %in% c("POLYGON","MULTIPOLYGON"))}}() |>
->>>>>>> 84250bcf
     sf::st_make_valid() |>
     sf::st_cast("POLYGON", warn = FALSE) |>
     sf::st_make_valid()
@@ -60,15 +56,11 @@
         .default = SDEC_2),
       SDEC_3 = dplyr::case_when(
         BEUMC_S1 %in% c("LS","LL","OW") ~ 0,
-<<<<<<< HEAD
-        .default = SDEC_3)) |>
-    st_collection_extract()
-=======
         .default = SDEC_3),
       lbl_edit = dplyr::case_when(
         BEUMC_S1 %in% c("LS","LL","OW") ~ "Corrected with FWA Lakes polygons",
-        .default = lbl_edit))
->>>>>>> 84250bcf
+        .default = lbl_edit)) |>
+    st_collection_extract()
 
   return(vri_bem)
 }
